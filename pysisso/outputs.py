# -*- coding: utf-8 -*-
# Copyright (c) 2020, Matgenix SRL


import re
from typing import List, Mapping, Tuple, Union

import numpy as np
import pandas as pd
from monty.json import MSONable

from pysisso.utils import list_of_ints, list_of_strs, matrix_of_floats, str_to_bool


class SISSOVersion(MSONable):
    """Class containing information about the SISSO version used."""

    def __init__(self, header_string: str, version: Tuple[int, int, int]):
        """Constructor for SISSOVersion class.

        Args:
            header_string: Header string found in the SISSO.out output file.
            version: Version of SISSO extracted from the header string.
        """
        self.header_string = header_string
        self.version = version

    @classmethod
    def from_string(cls, string: str):
        """Construct SISSOVersion from string.

        Args:
            string: First line from the SISSO.out output file.
        """
        version_sp = string.split(",")[0].split(".")
        return cls(
            header_string=string.strip(),
            version=(int(version_sp[1]), int(version_sp[2]), int(version_sp[3])),
        )


def scd(x):
    """Get Standard Cauchy Distribution of x.

    The Standard Cauchy Distribution (SCD) of x is :

    SCD(x) = (1.0 / pi) * 1.0 / (1.0 + x^2)

    Args:
        x: Value(s) for which the Standard Cauchy Distribution is needed.

    Returns:
        Standard Cauchy Distribution at value(s) x.
    """
    return 1.0 / (np.pi * (1.0 + x * x))


class SISSODescriptor(MSONable):
    """Class containing one composed descriptor."""

    def __init__(self, descriptor_id: int, descriptor_string: str):
        """Constructor for SISSODescriptor class.

        Args:
            descriptor_id: Integer identifier of this descriptor.
            descriptor_string: String description of this descriptor.
        """
        self.descriptor_id = descriptor_id
        self.descriptor_string = descriptor_string
        self.function = self._decode_function(self.descriptor_string)["evalfun"]

    def evaluate(self, df):
        return self.function(df)

    def __str__(self):
        return self.descriptor_string

    @staticmethod
    def _decode_function(string):
        """Get a function based on the string."""
        OPERATORS_REPLACEMENT = [
            "exp(-",
            "exp(",
            "sin(",
            "cos(",
            "sqrt(",
            "cbrt(",
            "log(",
            "abs(",
            "scd(",
            ")^-1",
            ")^2",
            ")^3",
            ")^6",
            "+",
            "-",
            "*",
            "/",
            "(",
            ")",
        ]

        # Get the list of base features needed
        # First replace the operators with "#"
        replaced_string = string
        for op in OPERATORS_REPLACEMENT:
            replaced_string = replaced_string.replace(op, "#" * len(op))
        # Get the features in order of the string and get the unique list of features
        if replaced_string[0] != "#" or replaced_string[-1] != "#":
            raise ValueError('String should start and end with "#"')
        features_in_string = []
        in_feature_word = False
        ichar_start = None
        inputs = []
        for ichar, char in enumerate(replaced_string):
            if in_feature_word and char == "#":
                in_feature_word = False
                featname = replaced_string[ichar_start:ichar]
                if featname not in inputs:
                    inputs.append(featname)
                features_in_string.append(
                    {"featname": featname, "istart": ichar_start, "iend": ichar}
                )
            elif not in_feature_word and char != "#":
                in_feature_word = True
                ichar_start = ichar

        # Prepare string to be formatted from features
        prev_ichar = None
        out = []
        for fdict in features_in_string:
            out.append(string[prev_ichar : fdict["istart"]])
            prev_ichar = fdict["iend"]
            out.append("df['{}']".format(fdict["featname"]))
        out.append(string[prev_ichar:None])
        evalstring = "".join(out)

        # Replace operators in the string with numpy operators
        evalstring = evalstring.replace("sin(", "np.sin(")
        evalstring = evalstring.replace("cos(", "np.cos(")
        evalstring = evalstring.replace("exp(", "np.exp(")
        evalstring = evalstring.replace("log(", "np.log(")
        evalstring = evalstring.replace("sqrt(", "np.sqrt(")
        evalstring = evalstring.replace("cbrt(", "np.cbrt(")
        evalstring = evalstring.replace("abs(", "np.abs(")
        evalstring = evalstring.replace(")^2", ")**2")
        evalstring = evalstring.replace(")^3", ")**3")
        evalstring = evalstring.replace(")^6", ")**6")
        # Deal with the ^-1 ...
        while ")^-1" in evalstring:
            idx1 = evalstring.index(")^-1")
            level = 0
            for ii in range(idx1, -1, -1):
                if evalstring[ii] == ")":
                    level += 1
                elif evalstring[ii] == "(":
                    level -= 1
                if level == 0:
                    idx2 = ii
                    break
            else:
                raise ValueError('Could not find initial parenthesis for ")^-1".')
            evalstring = (
                evalstring[:idx2]
                + "1.0/"
                + evalstring[idx2:idx1]
                + ")"
                + evalstring[idx1 + 4 :]
            )

        def evalfun(df):  # pylint: disable=W0613
            return eval(evalstring)  # nosec, pylint: disable=W0123

        return {
            "evalstring": evalstring,
            "features_in_string": features_in_string,
            "evalfun": evalfun,
            "inputs": inputs,
        }

    @classmethod
    def from_string(cls, string: str):
        """Construct SISSODescriptor from string.

        The string must be the line of the descriptor in the SISSO.out output file,
            e.g. : 1:[((feature1-feature2)+(feature3-feature4))]

        Args:
            string: Substring from the SISSO.out output file corresponding to one
                descriptor of SISSO.
        """
        sp = string.split(":")
        return cls(descriptor_id=int(sp[0]), descriptor_string=sp[1][1:].split("]")[0])


class SISSOModel(MSONable):
    """Class containing one SISSO model."""

    def __init__(
        self,
        dimension: int,
        descriptors: List[SISSODescriptor],
        coefficients: List[List[float]],
        intercept: List[float],
        rmse: Union[List[float], None] = None,
        maxae: Union[List[float], None] = None,
    ):
        """Constructor for SISSOModel class.

        Args:
            dimension: Dimension of the model.
            descriptors: List of descriptors used in the model.
            coefficients: Coefficient of each descriptor for each task/property.
            intercept: Intercept of the model for each task/property.
            rmse: Root Mean Squared Error of the model on the training data for each
                task/property.
            maxae: Maximum Absolute Error of the model on the training data for each
                task/property.
        """
        self.dimension = dimension
        self.descriptors = descriptors
        self.coefficients = coefficients
        self.intercept = intercept
        self.rmse = rmse
        self.maxae = maxae

    def predict(self, df: pd.DataFrame) -> np.ndarray:
        """Predict values from input DataFrame.

        The input DataFrame should have the columns needed by the different SISSO
            descriptors.

        Args:
            df: panda's DataFrame containing the base features needed to apply the
                model.

        Returns:
            darray: Predicted values from the model.
        """
        out = np.array([[intercept] * len(df) for intercept in self.intercept]).T
        for idescr, descr in enumerate(self.descriptors):
            for itask, coeffs in enumerate(self.coefficients):
                dval = coeffs[idescr] * descr.evaluate(df)
                out[:, itask] += dval  # pylint: disable=E1137
        return out

    @classmethod
    def from_string(cls, string: str):
        """Construct SISSOModel object from string.

        The string must be the excerpt corresponding to one model, starting with a
            line of 80 "=" characters and ending with a line of 80 "=" characters.

        Args:
            string: String from the SISSO.out output file corresponding to one model
                of SISSO.
        """
        lines = string.split("\n")
        dimension = int(lines[1].split("D descriptor")[0])
        descriptors = None
        coefficients = []
        intercept = []
        rmse = []
        maxae = []
        for _, line in enumerate(lines):
            if "@@@descriptor" in line:
                descriptors = []
                continue
            if descriptors is not None and len(descriptors) < dimension:
                descriptors.append(SISSODescriptor.from_string(line))
                continue
            if "coefficients_" in line:
                coefficients.append([float(nn) for nn in line.split(":")[1].split()])
            elif "Intercept_" in line:
                intercept.append(float(line.split(":")[1]))
            elif "RMSE,MaxAE_" in line:
                sp = line.split()
                rmse.append(float(sp[1]))
                maxae.append(float(sp[2]))

        return cls(
            dimension=dimension,
            descriptors=descriptors,
            coefficients=coefficients,
            intercept=intercept,
            rmse=rmse,
            maxae=maxae,
        )


class SISSOIteration(MSONable):
    """Class containing one SISSO iteration."""

    def __init__(
        self,
        iteration_number: int,
        sisso_model: SISSOModel,
        feature_spaces: Mapping[str, int],
        SIS_subspace_size: int,
        cpu_time: float,
    ):
        """Constructor for SISSOIteration class.

        Args:
            iteration_number: Number of the iteration.
            sisso_model: SISSO model of this iteration.
            feature_spaces: Number of features in each feature rung.
            SIS_subspace_size:
            cpu_time:
        """
        self.iteration_number = iteration_number
        self.sisso_model = sisso_model
        self.feature_spaces = feature_spaces
        self.SIS_subspace_size = SIS_subspace_size
        self.cpu_time = cpu_time

    @classmethod
    def from_string(cls, string: str):
        """Construct SISSOIteration object from string.

        The string must be the excerpt corresponding to one iteration, i.e. it must
        start with "iteration:   N" and end with "DI done!".

        Args:
            string: String from the SISSO.out output file corresponding to one
                iteration of SISSO.
        """
        lines = string.split("\n")
        it_num = int(lines[0].split(":")[1])

        r_sisso_model = r"={80}.*?={80}"
        match_sisso_model = re.findall(r_sisso_model, string, re.DOTALL)
        if len(match_sisso_model) != 1:
            raise ValueError(
                "Should get exactly one SISSO model excerpt in the string."
            )
        sisso_model = SISSOModel.from_string(match_sisso_model[0])

<<<<<<< HEAD
        #TODO: different for iteration 1 !
        r_feature_spaces = r'Total number of features in the space phi.*?\n'
=======
        # TODO: different for iteration 1 !
        r_feature_spaces = r"Total number of features in the space phi.*?\n"
>>>>>>> 6ef04115
        match_feature_spaces = re.findall(r_feature_spaces, string)
        feature_spaces = {
            mfs.split()[-2][:-1]: int(mfs.split()[-1]) for mfs in match_feature_spaces
        }

        r_SIS_subspace_size = r"Size of the SIS-selected subspace.*?\n"
        match_SIS_subspace_size = re.findall(r_SIS_subspace_size, string)
        if len(match_SIS_subspace_size) != 1:
            raise ValueError("Should get exactly one SIS subspace size in the string.")
        SIS_subspace_size = int(match_SIS_subspace_size[0].split()[-1])

        r_cputime = r"Wall-clock time \(second\) for this DI:.*?\n"
        match_cputime = re.findall(r_cputime, string)
        if len(match_cputime) != 1:
            raise ValueError(
                "Should get exactly one Wall-clock time in the string, "
                "got {:d}.".format(len(match_cputime))
            )
        cpu_time = float(match_cputime[0].split()[-1])

        return cls(
            iteration_number=it_num,
            sisso_model=sisso_model,
            feature_spaces=feature_spaces,
            SIS_subspace_size=SIS_subspace_size,
            cpu_time=cpu_time,
        )


class SISSOParams(MSONable):
<<<<<<< HEAD
    """Class containing input parameters of SISSO extracted from the SISSO output file."""

    PARAMS = [('property_type', 'Descriptor dimension:', int),
              ('descriptor_dimension', 'Descriptor dimension:', int),
              ('total_number_properties', 'Total number of properties:', int),
              ('task_weighting', 'Task_weighting:', list_of_ints),
              ('number_of_samples', 'Number of samples for each property:', list_of_ints),
              ('n_scalar_features', 'Number of scalar features:', int),
              ('n_rungs', 'Number of recursive calls for feature transformation \(rung of the feature space\):', int),
              ('max_feature_complexity', 'Max feature complexity \(number of operators in a feature\):', int),
              ('n_dimension_types', 'Number of dimension\(unit\)-type \(for dimension analysis\):', int),
              ('dimension_types', 'Dimension type for each primary feature:', matrix_of_floats),
              ('lower_bound_maxabs_value', 'Lower bound of the max abs\. data value for the selected features:', float),
              ('upper_bound_maxabs_value', 'Upper bound of the max abs\. data value for the selected features:', float),
              ('SIS_subspaces_sizes', 'Size of the SIS-selected \(single\) subspace :', list_of_ints),
              ('operators', 'Operators for feature construction:', list_of_strs),
              ('sparsification_method', 'Method for sparsification:', str),
              ('n_topmodels', 'Number of the top ranked models to output:', int),
              ('fit_intercept', 'Fitting intercept\?', str_to_bool),
              ('metric', 'Metric for model selection:', str)
              ]

    def __init__(self, property_type: int,
                 descriptor_dimension: int,
                 total_number_properties: int,
                 task_weighting: List[int],
                 number_of_samples: List[int],
                 n_scalar_features: int,
                 n_rungs: int,
                 max_feature_complexity: int,
                 n_dimension_types: int,
                 dimension_types: int,
                 lower_bound_maxabs_value: float,
                 upper_bound_maxabs_value: float,
                 SIS_subspaces_sizes: List[int],
                 operators: List[str],
                 sparsification_method: str,
                 n_topmodels: int,
                 fit_intercept: bool,
                 metric: str
                 ):
=======
    """Class containing input parameters extracted from the SISSO output file."""

    PARAMS = [
        ("property_type", "Descriptor dimension:", int),
        ("descriptor_dimension", "Descriptor dimension:", int),
        ("total_number_properties", "Total number of properties:", int),
        ("task_weighting", "Task_weighting:", list_of_ints),
        ("number_of_samples", "Number of samples for each property:", list_of_ints),
        ("n_scalar_features", "Number of scalar features:", int),
        (
            "n_rungs",
            r"Number of recursive calls for feature transformation \(rung of the "
            r"feature space\):",
            int,
        ),
        (
            "max_feature_complexity",
            r"Max feature complexity \(number of operators in a feature\):",
            int,
        ),
        (
            "n_dimension_types",
            r"Number of dimension\(unit\)-type \(for dimension analysis\):",
            int,
        ),
        (
            "dimension_types",
            "Dimension type for each primary feature:",
            matrix_of_floats,
        ),
        (
            "lower_bound_maxabs_value",
            r"Lower bound of the max abs\. data value for the selected features:",
            float,
        ),
        (
            "upper_bound_maxabs_value",
            r"Upper bound of the max abs\. data value for the selected features:",
            float,
        ),
        (
            "SIS_subspaces_sizes",
            r"Size of the SIS-selected \(single\) subspace :",
            list_of_ints,
        ),
        ("operators", "Operators for feature construction:", list_of_strs),
        ("sparsification_method", "Method for sparsification:", str),
        ("n_topmodels", "Number of the top ranked models to output:", int),
        ("fit_intercept", r"Fitting intercept\?", str_to_bool),
        ("metric", "Metric for model selection:", str),
    ]

    def __init__(
        self,
        property_type: int,
        descriptor_dimension: int,
        total_number_properties: int,
        task_weighting: List[int],
        number_of_samples: List[int],
        n_scalar_features: int,
        n_rungs: int,
        max_feature_complexity: int,
        n_dimension_types: int,
        dimension_types: int,
        lower_bound_maxabs_value: float,
        upper_bound_maxabs_value: float,
        SIS_subspaces_sizes: List[int],
        operators: List[str],
        sparsification_method: str,
        n_topmodels: int,
        fit_intercept: bool,
        metric: str,
    ):
>>>>>>> 6ef04115
        """Constructor for SISSOParams class.

        Args:
            property_type:
            descriptor_dimension:
            total_number_properties:
            task_weighting:
            number_of_samples:
            n_scalar_features:
            n_rungs:
            max_feature_complexity:
            n_dimension_types:
            dimension_types:
            lower_bound_maxabs_value:
            upper_bound_maxabs_value:
            SIS_subspaces_sizes:
            operators:
            sparsification_method:
            n_topmodels:
            fit_intercept:
            metric:
        """

        self.property_type = property_type
        self.descriptor_dimension = descriptor_dimension
        self.total_number_properties = total_number_properties
        self.task_weighting = task_weighting
        self.number_of_samples = number_of_samples
        self.n_scalar_features = n_scalar_features
        self.n_rungs = n_rungs
        self.max_feature_complexity = max_feature_complexity
        self.n_dimension_types = n_dimension_types
        self.dimension_types = dimension_types
        self.lower_bound_maxabs_value = lower_bound_maxabs_value
        self.upper_bound_maxabs_value = upper_bound_maxabs_value
        self.SIS_subspaces_sizes = SIS_subspaces_sizes
        self.operators = operators
        self.sparsification_method = sparsification_method
        self.n_topmodels = n_topmodels
        self.fit_intercept = fit_intercept
        self.metric = metric

    @classmethod
    def from_string(cls, string: str):
        """Construct SISSOParams object from string."""

        kwargs = {}
        for class_var, output_var_str, var_type in cls.PARAMS:
            if class_var == "dimension_types":
                match = re.search(
                    r"{}(.*?)\nLower bound".format(output_var_str), string, re.DOTALL
                )
                kwargs[class_var] = var_type(match.group(1).strip())
            else:
                match = re.findall(r"{}.*?\n".format(output_var_str), string)
                if len(match) != 1:
                    raise ValueError(
                        'Should get exactly one match for "{}".'.format(output_var_str)
                    )
                kwargs[class_var] = var_type(match[0].split()[-1])
        return cls(**kwargs)

    def __str__(self):
        out = ["Parameters for SISSO :"]
        for class_var, _, _ in self.PARAMS:
            out.append(
                " - {} : {}".format(class_var, str(self.__getattribute__(class_var)))
            )
        return "\n".join(out)


class SISSOOut(MSONable):
    """Class containing the results contained in the SISSO output file (SISSO.out)."""

    def __init__(
        self,
        params: SISSOParams,
        iterations: List[SISSOIteration],
        version: SISSOVersion,
        cpu_time: float,
    ):
        """Constructor for SISSOOut class.

        Args:
            params: Parameters used for SISSO (as a SISSOParams object).
            iterations: List of SISSO iterations.
            version: Information about the version of SISSO used as a SISSOVersion
                object.
            cpu_time: Wall-clock CPU time from the output file.
        """

        self.params = params
        self.iterations = iterations
        self.version = version
        self.cpu_time = cpu_time

    @classmethod
<<<<<<< HEAD
    def from_file(cls, filepath: str= 'SISSO.out', allow_unfinished: bool=False):
        """Read in SISSOOut data from file."""

        with open(filepath, 'r') as f:
=======
    def from_file(cls, filepath: str = "SISSO.out", allow_unfinished: bool = False):
        """Read in SISSOOut data from file."""

        with open(filepath, "r") as f:
>>>>>>> 6ef04115
            string = f.read()

        r = r"Reading parameters from SISSO\.in:\s?\n-{80}.*?-{80}"
        match = re.findall(r, string, re.DOTALL)
        if len(match) != 1:
            raise ValueError(
                "Should get exactly one excerpt for input parameters in the string."
            )
        params = SISSOParams.from_string(match[0])

        r = r"iteration:.*?DI done!"
        match = re.findall(r, string, re.DOTALL)

        iterations = []
        for iteration_string in match:
            iterations.append(SISSOIteration.from_string(iteration_string))

        r = r"Total wall-clock time \(second\):.*?\n"
        match = re.findall(r, string)
        if len(match) == 0:
            if not allow_unfinished:
                raise ValueError(
                    "Should get exactly one total cpu time in the string, got 0."
                )
            cpu_time = None
        elif len(match) > 1:
            raise ValueError(
                "Should get exactly one total cpu time in the string, "
                "got {:d}.".format(len(match))
            )
        else:
            cpu_time = float(match[0].split()[-1])

<<<<<<< HEAD
        with open(filepath, 'r') as f:
=======
        with open(filepath, "r") as f:
>>>>>>> 6ef04115
            header = f.readline()
        version = SISSOVersion.from_string(header)

        return cls(
            params=params, iterations=iterations, version=version, cpu_time=cpu_time
        )

    @property
    def model(self):
        """Get the model for this SISSO run.

        The last model is provided (with the highest dimension).
        """

        return self.iterations[-1].sisso_model

    @property
    def models(self):
        """Get the list of models (for all dimensions) for this SISSO run."""

        return [it.sisso_model for it in self.iterations]


class TopModels(MSONable):
    """Class containing summary info of the top N models from SISSO.

    This class is a container for the topNNNN_DDDd files (NNNN being the number of
    models in the file and DDD the dimension of the descriptor) that are stored in
    the models directory.
    """


class TopModelsCoefficients(MSONable):
    """Class containing the coefficients of the features for the top N models.

    This class is a container for the topNNNN_DDDd_coeff files (NNNN being the number
    of models in the file and DDD the dimension of the descriptor) that are stored
    in the models directory.
    """


class FeatureSpace(MSONable):
    """Class containing the selected features from SISSO.

    This class is a container for the space_DDDd.name files (DDD being the dimension
    of the descriptor) that are stored in the feature_space directory.
    """


class DescriptorsDataModels(MSONable):
    """Class containing the true and predicted data for the best descriptors/models.

    This class is a container for the desc_DDDd_pPPP.dat files (DDD being the
    dimension of the descriptor and PPP the property number in case of multi-task
    SISSO) that are stored in the desc_dat directory.
    """

    def __init__(self, data):
        self.data = data

    @classmethod
    def from_file(cls, filepath):
        if filepath.endswith(".dat"):
            return cls.from_dat_file(filepath)
        else:
            raise ValueError("The from_file method is working only with .dat files")

    @classmethod
    def from_dat_file(cls, filepath):
        data = pd.read_csv(filepath, delim_whitespace=True)
        return cls(data=data)


class ResidualData(MSONable):
    """Class containing the residuals for the training data computed at each iteration.

    This class is a container for the res_DDDd_pPPP.dat files (DDD being the dimension
    of the descriptor and PPP the property number in case of multi-task SISSO)
    that are stored in the residual directory.
    """<|MERGE_RESOLUTION|>--- conflicted
+++ resolved
@@ -336,13 +336,8 @@
             )
         sisso_model = SISSOModel.from_string(match_sisso_model[0])
 
-<<<<<<< HEAD
-        #TODO: different for iteration 1 !
-        r_feature_spaces = r'Total number of features in the space phi.*?\n'
-=======
         # TODO: different for iteration 1 !
         r_feature_spaces = r"Total number of features in the space phi.*?\n"
->>>>>>> 6ef04115
         match_feature_spaces = re.findall(r_feature_spaces, string)
         feature_spaces = {
             mfs.split()[-2][:-1]: int(mfs.split()[-1]) for mfs in match_feature_spaces
@@ -373,49 +368,6 @@
 
 
 class SISSOParams(MSONable):
-<<<<<<< HEAD
-    """Class containing input parameters of SISSO extracted from the SISSO output file."""
-
-    PARAMS = [('property_type', 'Descriptor dimension:', int),
-              ('descriptor_dimension', 'Descriptor dimension:', int),
-              ('total_number_properties', 'Total number of properties:', int),
-              ('task_weighting', 'Task_weighting:', list_of_ints),
-              ('number_of_samples', 'Number of samples for each property:', list_of_ints),
-              ('n_scalar_features', 'Number of scalar features:', int),
-              ('n_rungs', 'Number of recursive calls for feature transformation \(rung of the feature space\):', int),
-              ('max_feature_complexity', 'Max feature complexity \(number of operators in a feature\):', int),
-              ('n_dimension_types', 'Number of dimension\(unit\)-type \(for dimension analysis\):', int),
-              ('dimension_types', 'Dimension type for each primary feature:', matrix_of_floats),
-              ('lower_bound_maxabs_value', 'Lower bound of the max abs\. data value for the selected features:', float),
-              ('upper_bound_maxabs_value', 'Upper bound of the max abs\. data value for the selected features:', float),
-              ('SIS_subspaces_sizes', 'Size of the SIS-selected \(single\) subspace :', list_of_ints),
-              ('operators', 'Operators for feature construction:', list_of_strs),
-              ('sparsification_method', 'Method for sparsification:', str),
-              ('n_topmodels', 'Number of the top ranked models to output:', int),
-              ('fit_intercept', 'Fitting intercept\?', str_to_bool),
-              ('metric', 'Metric for model selection:', str)
-              ]
-
-    def __init__(self, property_type: int,
-                 descriptor_dimension: int,
-                 total_number_properties: int,
-                 task_weighting: List[int],
-                 number_of_samples: List[int],
-                 n_scalar_features: int,
-                 n_rungs: int,
-                 max_feature_complexity: int,
-                 n_dimension_types: int,
-                 dimension_types: int,
-                 lower_bound_maxabs_value: float,
-                 upper_bound_maxabs_value: float,
-                 SIS_subspaces_sizes: List[int],
-                 operators: List[str],
-                 sparsification_method: str,
-                 n_topmodels: int,
-                 fit_intercept: bool,
-                 metric: str
-                 ):
-=======
     """Class containing input parameters extracted from the SISSO output file."""
 
     PARAMS = [
@@ -489,7 +441,6 @@
         fit_intercept: bool,
         metric: str,
     ):
->>>>>>> 6ef04115
         """Constructor for SISSOParams class.
 
         Args:
@@ -587,17 +538,10 @@
         self.cpu_time = cpu_time
 
     @classmethod
-<<<<<<< HEAD
-    def from_file(cls, filepath: str= 'SISSO.out', allow_unfinished: bool=False):
-        """Read in SISSOOut data from file."""
-
-        with open(filepath, 'r') as f:
-=======
     def from_file(cls, filepath: str = "SISSO.out", allow_unfinished: bool = False):
         """Read in SISSOOut data from file."""
 
         with open(filepath, "r") as f:
->>>>>>> 6ef04115
             string = f.read()
 
         r = r"Reading parameters from SISSO\.in:\s?\n-{80}.*?-{80}"
@@ -631,11 +575,7 @@
         else:
             cpu_time = float(match[0].split()[-1])
 
-<<<<<<< HEAD
-        with open(filepath, 'r') as f:
-=======
         with open(filepath, "r") as f:
->>>>>>> 6ef04115
             header = f.readline()
         version = SISSOVersion.from_string(header)
 
