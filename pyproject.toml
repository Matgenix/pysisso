--- conflicted
+++ resolved
@@ -37,13 +37,6 @@
 
 [tool.pytest.ini_options]
 minversion = "6.1.2"
-<<<<<<< HEAD
-addopts = "--strict-markers"
-markers = [
-    "unit: Unit tests on small portions of the code that do not require execution of external code.",
-    "integration: Integration tests that require execution of external code.",
-]
-=======
 addopts = "--strict-markers --cov=pysisso -cov-config=pyproject.toml --cov-report html --cov-report term"
 markers = [
     "unit: Unit tests on small portions of the code that do not require execution of external code.",
@@ -64,5 +57,4 @@
 ]
 
 [tool.coverage.html]
-directory = "htmlcov"
->>>>>>> cac49d50
+directory = "htmlcov"